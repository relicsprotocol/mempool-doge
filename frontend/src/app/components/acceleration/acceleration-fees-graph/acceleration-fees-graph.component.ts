import { ChangeDetectionStrategy, ChangeDetectorRef, Component, Inject, Input, LOCALE_ID, OnDestroy, OnInit } from '@angular/core';
<<<<<<< HEAD
import { EChartsOption } from 'echarts';
import { Observable, Subscription, combineLatest } from 'rxjs';
import { map, startWith, switchMap, tap } from 'rxjs/operators';
=======
import { EChartsOption, graphic } from 'echarts';
import { Observable, Subscription, combineLatest, fromEvent } from 'rxjs';
import { map, max, startWith, switchMap, tap } from 'rxjs/operators';
import { ApiService } from '../../../services/api.service';
>>>>>>> dcccc3c8
import { SeoService } from '../../../services/seo.service';
import { formatNumber } from '@angular/common';
import { UntypedFormBuilder, UntypedFormGroup } from '@angular/forms';
import { download, formatterXAxis, formatterXAxisLabel, formatterXAxisTimeCategory } from '../../../shared/graphs.utils';
import { StorageService } from '../../../services/storage.service';
import { MiningService } from '../../../services/mining.service';
import { ActivatedRoute } from '@angular/router';
import { Acceleration } from '../../../interfaces/node-api.interface';
import { ServicesApiServices } from '../../../services/services-api.service';
import { ApiService } from '../../../services/api.service';

@Component({
  selector: 'app-acceleration-fees-graph',
  templateUrl: './acceleration-fees-graph.component.html',
  styleUrls: ['./acceleration-fees-graph.component.scss'],
  styles: [`
    .loadingGraphs {
      position: absolute;
      top: 50%;
      left: calc(50% - 15px);
      z-index: 100;
    }
  `],
  changeDetection: ChangeDetectionStrategy.OnPush,
})
export class AccelerationFeesGraphComponent implements OnInit, OnDestroy {
  @Input() widget: boolean = false;
  @Input() height: number | string = '200';
  @Input() right: number | string = 45;
  @Input() left: number | string = 75;
  @Input() accelerations$: Observable<Acceleration[]>;

  miningWindowPreference: string;
  radioGroupForm: UntypedFormGroup;

  chartOptions: EChartsOption = {};
  chartInitOptions = {
    renderer: 'svg',
  };

  hrStatsObservable$: Observable<any>;
  statsObservable$: Observable<any>;
  statsSubscription: Subscription;
  isLoading = true;
  formatNumber = formatNumber;
  timespan = '';
  chartInstance: any = undefined;

  currency: string;

  constructor(
    @Inject(LOCALE_ID) public locale: string,
    private seoService: SeoService,
    private apiService: ApiService,
    private servicesApiService: ServicesApiServices,
    private formBuilder: UntypedFormBuilder,
    private storageService: StorageService,
    private miningService: MiningService,
    private route: ActivatedRoute,
    private cd: ChangeDetectorRef,
  ) {
    this.radioGroupForm = this.formBuilder.group({ dateSpan: '1y' });
    this.radioGroupForm.controls.dateSpan.setValue('1y');
    this.currency = 'USD';
  }

  ngOnInit(): void {
    this.isLoading = true;
    if (this.widget) {
      this.miningWindowPreference = '1m';
      this.timespan = this.miningWindowPreference;

      this.statsObservable$ = combineLatest([
        (this.accelerations$ || this.servicesApiService.getAccelerationHistory$({ timeframe: this.miningWindowPreference })),
        this.apiService.getHistoricalBlockFees$(this.miningWindowPreference),
        fromEvent(window, 'resize').pipe(startWith(null)),
      ]).pipe(
        tap(([accelerations, blockFeesResponse]) => {
          this.prepareChartOptions(accelerations, blockFeesResponse.body);
        }),
        map(([accelerations, blockFeesResponse]) => {
          return {
            avgFeesPaid: accelerations.filter(acc => acc.status === 'completed').reduce((total, acc) => total + (acc.feePaid - acc.baseFee - acc.vsizeFee), 0) / accelerations.length
          };
        }),
      );
    } else {
      this.seoService.setTitle($localize`:@@bcf34abc2d9ed8f45a2f65dd464c46694e9a181e:Acceleration Fees`);
      this.miningWindowPreference = this.miningService.getDefaultTimespan('1w');
      this.radioGroupForm = this.formBuilder.group({ dateSpan: this.miningWindowPreference });
      this.radioGroupForm.controls.dateSpan.setValue(this.miningWindowPreference);
      this.route.fragment.subscribe((fragment) => {
        if (['24h', '3d', '1w', '1m'].indexOf(fragment) > -1) {
          this.radioGroupForm.controls.dateSpan.setValue(fragment, { emitEvent: false });
        }
      });
      this.statsObservable$ = combineLatest([
        this.radioGroupForm.get('dateSpan').valueChanges.pipe(
          startWith(this.radioGroupForm.controls.dateSpan.value),
          switchMap((timespan) => {
            this.isLoading = true;
            this.storageService.setValue('miningWindowPreference', timespan);
            this.timespan = timespan;
            return this.servicesApiService.getAccelerationHistory$({});
          })
        ),
        this.radioGroupForm.get('dateSpan').valueChanges.pipe(
          startWith(this.radioGroupForm.controls.dateSpan.value),
          switchMap((timespan) => {
            return this.apiService.getHistoricalBlockFees$(timespan);
          })
        )
      ]).pipe(
        tap(([accelerations, blockFeesResponse]) => {
          this.prepareChartOptions(accelerations, blockFeesResponse.body);
        })
      );
    }
    this.statsSubscription = this.statsObservable$.subscribe(() => {
      this.isLoading = false;
      this.cd.markForCheck();
    });
  }

  prepareChartOptions(accelerations, blockFees) {
    let title: object;

    const blockAccelerations = {};

    for (const acceleration of accelerations) {
      if (acceleration.status === 'completed') {
        if (!blockAccelerations[acceleration.blockHeight]) {
          blockAccelerations[acceleration.blockHeight] = [];
        }
        blockAccelerations[acceleration.blockHeight].push(acceleration);
      }
    }

    let last = null;
    let minValue = Infinity;
    let maxValue = 0;
    const data = [];
    for (const val of blockFees) {
      if (last == null) {
        last = val.avgHeight;
      }
      let totalFeeDelta = 0;
      let totalFeePaid = 0;
      let totalCount = 0;
      let blockCount = 0;
      while (last <= val.avgHeight) {
        blockCount++;
        totalFeeDelta += (blockAccelerations[last] || []).reduce((total, acc) => total + acc.feeDelta, 0);
        totalFeePaid += (blockAccelerations[last] || []).reduce((total, acc) => total + (acc.feePaid - acc.baseFee - acc.vsizeFee), 0);
        totalCount += (blockAccelerations[last] || []).length;
        last++;
      }
      minValue = Math.min(minValue, val.avgFees);
      maxValue = Math.max(maxValue, val.avgFees);
      data.push({
        ...val,
        feeDelta: totalFeeDelta,
        avgFeePaid: (totalFeePaid / blockCount),
        accelerations: totalCount / blockCount,
      });
    }

    this.chartOptions = {
      title: title,
      color: [
        '#8F5FF6',
        '#6b6b6b',
      ],
      animation: false,
      grid: {
        height: this.height,
        right: this.right,
        left: this.left,
        bottom: this.widget ? 30 : 80,
        top: this.widget ? 20 : (this.isMobile() ? 10 : 50),
      },
      tooltip: {
        show: !this.isMobile(),
        trigger: 'axis',
        axisPointer: {
          type: 'line'
        },
        backgroundColor: 'rgba(17, 19, 31, 1)',
        borderRadius: 4,
        shadowColor: 'rgba(0, 0, 0, 0.5)',
        textStyle: {
          color: '#b1b1b1',
          align: 'left',
        },
        borderColor: '#000',
        formatter: function (data) {
          if (data.length <= 0) {
            return '';
          }
          let tooltip = `<b style="color: white; margin-left: 2px">
            ${formatterXAxis(this.locale, this.timespan, parseInt(data[0].axisValue, 10))}</b><br>`;

          for (const tick of data.reverse()) {
            if (tick.data[1] >= 1_000_000) {
              tooltip += `${tick.marker} ${tick.seriesName}: ${formatNumber(tick.data[1] / 100_000_000, this.locale, '1.0-3')} BTC<br>`;
            } else {
              tooltip += `${tick.marker} ${tick.seriesName}: ${formatNumber(tick.data[1], this.locale, '1.0-0')} sats<br>`;
            }
          }

          if (['24h', '3d'].includes(this.timespan)) {
            tooltip += `<small>` + $localize`At block: ${data[0].data[2]}` + `</small>`;
          } else {
            tooltip += `<small>` + $localize`Around block: ${data[0].data[2]}` + `</small>`;
          }

          return tooltip;
        }.bind(this)
      },
      xAxis: data.length === 0 ? undefined :
      {
        name: this.widget ? undefined : formatterXAxisLabel(this.locale, this.timespan),
        nameLocation: 'middle',
        nameTextStyle: {
          padding: [10, 0, 0, 0],
        },
        type: 'category',
        boundaryGap: false,
        axisLine: { onZero: true },
        axisLabel: {
          formatter: val => formatterXAxisTimeCategory(this.locale, this.timespan, parseInt(val, 10)),
          align: 'center',
          fontSize: 11,
          lineHeight: 12,
          hideOverlap: true,
          padding: [0, 5],
        },
      },
      legend: {
        data: [
          {
            name: 'In-band fees per block',
            inactiveColor: 'rgb(110, 112, 121)',
            textStyle: {
              color: 'white',
            },
            icon: 'roundRect',
          },
          {
            name: 'Total bid boost per block',
            inactiveColor: 'rgb(110, 112, 121)',
            textStyle: {
              color: 'white',
            },
            icon: 'roundRect',
          },
        ],
        selected: {
          'In-band fees per block': false,
          'Total bid boost per block': true,
        },
        show: !this.widget,
      },
      yAxis: data.length === 0 ? undefined : [
        {
          type: 'value',
          axisLabel: {
            color: 'rgb(110, 112, 121)',
            formatter: (val) => {
              if (val >= 100_000) {
                return `${(val / 100_000_000).toFixed(3)} BTC`;
              } else {
                return `${val} sats`;
              }
            }
          },
          splitLine: {
            lineStyle: {
              type: 'dotted',
              color: '#ffffff66',
              opacity: 0.25,
            }
          },
        },
        {
          type: 'value',
          position: 'right',
          axisLabel: {
            color: 'rgb(110, 112, 121)',
            formatter: function(val) {
              return `${val}`;
            }.bind(this)
          },
          splitLine: {
            show: false,
          },
        },
      ],
      series: data.length === 0 ? undefined : [
        {
          legendHoverLink: false,
          zlevel: 1,
          name: 'Total bid boost per block',
          data: data.map(block =>  [block.timestamp * 1000, block.avgFeePaid, block.avgHeight]),
          stack: 'Total',
          type: 'bar',
          barWidth: '100%',
          large: true,
        },
        {
          legendHoverLink: false,
          zlevel: 0,
          name: 'In-band fees per block',
          data: data.map(block =>  [block.timestamp * 1000, block.avgFees, block.avgHeight]),
          stack: 'Total',
          type: 'bar',
          barWidth: '100%',
          large: true,
        },
      ],
      dataZoom: (this.widget || data.length === 0 )? undefined : [{
        type: 'inside',
        realtime: true,
        zoomLock: true,
        maxSpan: 100,
        minSpan: 5,
        moveOnMouseMove: false,
      }, {
        showDetail: false,
        show: true,
        type: 'slider',
        brushSelect: false,
        realtime: true,
        left: 20,
        right: 15,
        selectedDataBackground: {
          lineStyle: {
            color: '#fff',
            opacity: 0.45,
          },
          areaStyle: {
            opacity: 0,
          }
        },
      }],
      visualMap: {
        type: 'continuous',
        min: minValue,
        max: maxValue,
        dimension: 1,
        seriesIndex: 1,
        show: false,
        inRange: {
          color: ['#F4511E7f', '#FB8C007f', '#FFB3007f', '#FDD8357f', '#7CB3427f'].reverse() // Gradient color range
        }
      },
    };
  }

  onChartInit(ec) {
    this.chartInstance = ec;
  }

  isMobile() {
    return (window.innerWidth <= 767.98);
  }

  onSaveChart() {
    // @ts-ignore
    const prevBottom = this.chartOptions.grid.bottom;
    const now = new Date();
    // @ts-ignore
    this.chartOptions.grid.bottom = 40;
    this.chartOptions.backgroundColor = '#11131f';
    this.chartInstance.setOption(this.chartOptions);
    download(this.chartInstance.getDataURL({
      pixelRatio: 2,
      excludeComponents: ['dataZoom'],
    }), `acceleration-fees-${this.timespan}-${Math.round(now.getTime() / 1000)}.svg`);
    // @ts-ignore
    this.chartOptions.grid.bottom = prevBottom;
    this.chartOptions.backgroundColor = 'none';
    this.chartInstance.setOption(this.chartOptions);
  }

  ngOnDestroy(): void {
    if (this.statsSubscription) {
      this.statsSubscription.unsubscribe();
    }
  }
}<|MERGE_RESOLUTION|>--- conflicted
+++ resolved
@@ -1,14 +1,7 @@
 import { ChangeDetectionStrategy, ChangeDetectorRef, Component, Inject, Input, LOCALE_ID, OnDestroy, OnInit } from '@angular/core';
-<<<<<<< HEAD
-import { EChartsOption } from 'echarts';
-import { Observable, Subscription, combineLatest } from 'rxjs';
-import { map, startWith, switchMap, tap } from 'rxjs/operators';
-=======
 import { EChartsOption, graphic } from 'echarts';
 import { Observable, Subscription, combineLatest, fromEvent } from 'rxjs';
 import { map, max, startWith, switchMap, tap } from 'rxjs/operators';
-import { ApiService } from '../../../services/api.service';
->>>>>>> dcccc3c8
 import { SeoService } from '../../../services/seo.service';
 import { formatNumber } from '@angular/common';
 import { UntypedFormBuilder, UntypedFormGroup } from '@angular/forms';
