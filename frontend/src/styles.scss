/* Bootstrap */

$body-bg: #1d1f31;
$body-color: #fff;
$gray-800: #1d1f31;
$gray-700: #fff;

$nav-tabs-link-active-bg: #11131f;

$primary: #105fb0;
$secondary: #2d3348;
$success: #1a9436;
$info: #1bd8f4;

$h5-font-size: 1.15rem !default;

$pagination-bg: $body-bg;
$pagination-border-color: $gray-800;
$pagination-disabled-bg:           #FFF;
$pagination-disabled-border-color: #1d1f31;
$pagination-active-color:          #fff;
$pagination-active-bg:             #653b9c;
$pagination-hover-bg:              #12131e;
$pagination-hover-border-color:     #1d1f31;
$pagination-disabled-bg:          #1d1f31;

$custom-select-indicator-color: #FFF;

.input-group-text {
  background-color: #1c2031 !important;
  border: 1px solid #20263e !important;
}

$link-color:                #1bd8f4;
$link-decoration:           none !default;
$link-hover-color:          darken($link-color, 15%) !default;
$link-hover-decoration:     underline !default;

$dropdown-bg: #1d1f31;
$dropdown-link-color: #fff;

$dropdown-link-hover-color: #fff;
$dropdown-link-hover-bg: #11131f;

$dropdown-link-active-color: #fff;
$dropdown-link-active-bg: #11131f;

@import "bootstrap/scss/bootstrap";
@import 'tlite/tlite.css';

html, body {
  height: 100%;
}

body {
  background-color: #11131f;
  min-width: 375px;
  padding-bottom: 60px;
}

.container {
  position: relative;
}

main {
  margin-top: 24px;
}

.full-height {
  @media (max-width: 767.98px) {
    min-height: 100vh;
  }
}

:focus {
  outline: none !important;
}

.box {
  min-height: 1px;
  padding: 1.25rem;
  position: relative;
  min-width: 0;
  word-wrap: break-word;
  background-color: #24273e;
  background-clip: border-box;
  border: 1px solid rgba(0,0,0,.125);
  box-shadow: 0.125rem 0.125rem 0.25rem rgba(0,0,0,0.075);
}

.preview-box {
  min-height: 520px;
  padding: 1rem 3rem 1.5rem;
}

@media (max-width: 767.98px) {
  .box {
    padding: 0.75rem;
  }
}

.navbar-nav.liquid > .active {
  background-color: #116761 !important;
}

.navbar-nav.testnet > .active {
  background-color: #1d486f !important;
}

.navbar-nav.signet > .active {
  background-color: #6f1d5d !important;
}

.navbar-nav.liquidtestnet > .active {
  background-color: #494a4a !important;
}

.form-control {
  color: #fff;
  background-color: #2d3348;
  border: 1px solid rgba(17, 19, 31, 0.2);
}

.form-control:focus {
  color: #fff;
  background-color: #2d3348;
}

.btn-purple {
  background-color: #653b9c;
  border-color: #653b9c;
}

.btn-purple:not(:disabled):not(.disabled):active, .btn-purple:not(:disabled):not(.disabled).active, .show > .btn-purple.dropdown-toggle {
  color: #fff;
  background-color: #4d2d77;
  border-color: #472a6e;
}

.btn-purple:focus, .btn-purple.focus {
  color: #fff;
  background-color: #533180;
  border-color: #4d2d77;
  box-shadow: 0 0 0 0.2rem rgb(124 88 171 / 50%);
}

.btn-purple:hover {
  color: #fff;
  background-color: #533180;
  border-color: #4d2d77;
}

.form-control.form-control-secondary {
  color: #fff;
  background-color: #2d3348;
  border: 1px solid #2d3348;
}
.form-control.form-control-secondary:focus {
  color: #fff;
}

.h2-match-table {
  padding-left: .65rem;
}

.skeleton-loader {
  box-sizing: border-box;
  /**
  * `overflow` and `position` are required steps to make sure
  * the component respects the specified dimensions
  * given via `theme` object @Input attribute
  */
  overflow: hidden;
  position: relative;

  animation: progress 2s ease-in-out infinite;
  background: #2e324e no-repeat;
  background-image: linear-gradient(
    90deg,
    rgba(255, 255, 255, 0),
    #5d6182,
    rgba(255, 255, 255, 0)
  );
  background-size: 200px 100%;
  border-radius: 4px;
  width: 100%;
  height: 14px;
  display: inline-block;

  &:after,
  &:before {
    box-sizing: border-box;
  }

  &.circle {
    width: 40px;
    height: 40px;
    margin: 5px;
    border-radius: 50%;
  }
}

@keyframes progress {
  0% {
    background-position: -200px 0;
  }
  100% {
    background-position: calc(200px + 100%) 0;
  }
}

.symbol {
	color: #ffffff66;
	font-size: 12px;
}

.progress-text {
  span {
    color: #fff !important;
  }
}

.block-size, .blocks-container {
  .symbol {
    font-size: 16px;
    color: #fff !important;
  }
}

.break-all {
  white-space: normal;
  word-break: break-all;
}

.title-block {
  color: #FFF;
  padding-top: 20px;
  padding-bottom: 10px;
  border-top: 3px solid #FFF;
  display: flex;
  flex-direction: row;
  justify-content: space-between;
}

.title-address, .title-asset {
  color: #FFF;
  padding-bottom: 10px;
  display: flex;
  flex-direction: column;
  margin-bottom: 7px;
  @media (min-width: 576px) {
    flex-direction: row;
    margin-bottom: 0px;
  }
  h1 {
    line-height: 1;
  }
}

.smaller-text {
  font-size: 14px;
}

.nowrap {
  white-space: nowrap;
}

.table-xs th, .table-xs td {
  padding: 0.1rem;
}

.table {
  margin-bottom: 0;
  font-size: 0.9rem;
  @media (min-width: 576px) {
    font-size: 1rem;
  }
}

.table-fixed {
  table-layout: fixed;
}

.close {
  color: #fff;
}

.close:hover {
  color: #fff;
}

.white-color {
  color: white;
}

.green-color {
  color: #3bcc49;
}

.red-color {
  color: #dc3545;
}

.yellow-color {
  color: #ffd800;
}

.table-striped tbody tr:nth-of-type(odd) {
  background-color: #181b2d;
}

.bordertop {
  border-top: 1px solid #4c4c4c;
}

.smaller-text {
  font-size: 14px;
}

html:lang(ru) .card-title {
  font-size: 0.9rem;
}

/* MEMPOOL CHARTS - start */

.mempool-wrapper-tooltip-chart {
  height: 250px;
}

.echarts {
  height: 100%;
  min-height: 180px;
}

.tx-wrapper-tooltip-chart,
.fees-wrapper-tooltip-chart {
  background: rgba(#11131f, 0.95);
  border-radius: 4px;
  box-shadow: 1px 1px 10px rgba(0,0,0,0.5);
  color: #b1b1b1;
  display: flex;
  flex-direction: column;
  justify-content: space-between;
  padding: 10px 15px;
  text-align: left;
  width: 200px;
  thead {
    th {
      font-size: 9px;
      color: #b1b1b1;
      text-align: right;
      &:first-child {
        text-align: left;
        left: -1px;
        position: relative;
      }
      &:nth-child(4) {
        display: none;
      }
    }
  }
  .title {
    font-size: 12px;
    font-weight: 700;
    margin-bottom: 2px;
    color: #fff;
    .total-value {
      float: right;
    }
  }
  .active {
    color: yellow !important;
    .value,
    .total-partial {
      color: yellow !important;
      .symbol {
        color: yellow !important;
      }
    }
  }
  .item {
    line-height: 0.8;
    .indicator-container {
      .indicator {
        display: inline-block;
        margin-right: 5px;
        border-radius: 2px;
        margin-top: 5px;
        width: 9px;
        height: 9px;
      }
    }
    .value {
      text-align: right;
      .symbol {
        color: #7e7e7e;
        font-size: 9px !important;
      }
    }
    .symbol {
      font-size: 9px;
    }
    .total-partial {
      font-size: 10px;
      width: 58px;
      text-align: right;
    }
    .total-percentage-bar {
      padding-left: 8px;
    }
    .total-progress-percentage {
      width: 45px;
      height: 5px;
      text-align: right;
      display: none;
    }
    .total-progress-sum {
      width: 58px;
      text-align: right;
    }
  }
  .total-label {
    width: 100%;
    text-align: left;
    color: #fff;
    margin-top: 5px;
    font-size: 14px;
    span {
      float: right;
    }
    .symbol {
      margin-left: 3px;
      font-size: 9px;
      position: relative;
      top: 2px;
    }
  }
  thead {
    th {
      font-size: 9px;
      color: #b1b1b1;
      text-align: right;
      &:first-child {
        text-align: left;
        left: -1px;
        position: relative;
      }
      &:nth-child(4) {
        display: none;
      }
      &:nth-child(5) {
        display: none;
      }
    }
  }
  .total-percentage-bar {
    margin: auto;
    width: 35px;
    position: relative;
    span {
      display: block;
      background: #282d47;
      height: 5px;
      border-radius: 2px;
    }
  }
  .total-parcial-active {
    text-align: right;
    margin: 5px auto 5px;
    padding-left: 0px;
    span {
      font-size: 10px;
    }
    .symbol {
      font-size: 9px;
    }
    .total-percentage-bar {
      width: 100%;
      span {
        transition: 1000 all ease-in-out;
      }
    }
    .progress-percentage {
      float: left;
    }
  }
}

.tx-wrapper-tooltip-chart {
  width: 115px;
  .item {
    display: flex;
  }
  .value {
    margin-top: 5px;
  }
  .indicator-container {
    border-radius: 2px;
  }
}

.fee-distribution-chart {
  height: 265px;
}

.fees-wrapper-tooltip-chart {
  .item {
    font-size: 9px;
    line-height: 0.8;
    margin: 0px;
  }
  .indicator {
    margin-right: 5px !important;
    border-radius: 1px !important;
    margin-top: 0px !important;
  }
}

.fees-wrapper-tooltip-chart-advanced,
.tx-wrapper-tooltip-chart-advanced {
  background: rgba(#1d1f31, 0.98);
<<<<<<< HEAD
  width: 310px;
=======
  width: 300px;
>>>>>>> 5d05dd70

  thead {
    th {
      &:nth-child(4) {
        display: table-cell;
      }
      &:nth-child(5) {
        display: table-cell;
      }
    }
  }
  .title {
    font-size: 15px;
    margin-bottom: 5px;
  }
  .item {
    line-height: 1.25;
    font-size: 11px;
    .value {
      width: 60px;
      .symbol {
        font-size: 9px !important;
      }
    }
    .total-partial {
      font-size: 10px;
      width: 58px;
      text-align: right;
    }
    .total-progress-percentage {
      width: 65px;
      height: 4px;
      padding: 0px 5px;
      display: table-cell !important;
      border-radius: 4px;
    }
    .total-progress-sum {
      width: 65px;
      height: 4px;
      padding: 0px 5px;
      border-radius: 4px;
    }
    .total-progress-percentage-bar,
    .total-progress-sum-bar {
      width: 35px;
      height: 4px;
      div {
        width: 100%;
        border-radius: 4px;
        display: block;
        background: #29324c94;
      }
      span {
        height: 4px;
        border-radius: 4px;
        display: block;
      }
    }
  }
  .total-label {
    margin-top: 5px;
    font-size: 14px;
    span {
      float: right;
    }
  }
  .total-parcial-active {
    text-align: right;
    margin: 5px auto 5px;
    span {
      font-size: 10px;
    }
    .total-percentage-bar {
      width: 100%;
      left: 0;
      span {
        transition: 1000 all ease-in-out;
      }
    }
  }
  .total-percentage-bar-background {
    background-color: #282d47;
  }
}

.tx-wrapper-tooltip-chart-advanced {
  .indicator-container {
    .indicator {
      margin-right: 5px;
      border-radius: 0px;
      margin-top: 5px;
      width: 9px;
      height: 9px;
    }
  }
}


/* MEMPOOL CHARTS - end */

.grow {
  flex-grow: 1;
}

hr {
  border-top: 1px solid rgba(255, 255, 255, 0.1);
}

tr {
  white-space: nowrap;
}

h1, h2, h3 {
  margin-bottom: 1rem;
}

@media (max-width: 767.98px) {
  h1 {
    font-size: 2rem;
  }
  h2 {
    font-size: 1.50rem;
  }
}

@media (min-width: 992px) {
  .lg-inline {
    display: inline-block;
  }
}

@media (min-width: 768px) {
  .d-md-inline {
    display: inline-block;
  }
}

.header-bg {
  font-size: 14px;
}

.progress {
  position: relative;
}

.progress-text {
  position: absolute;
  top: 8.5px;
  width: 100%;
  text-align: center;
}

.progress-mempool {
  background: repeating-linear-gradient(to right, #2d3348, #2d3348 0%, #105fb0 0%, #9339f4 100%);
}

.progress-mempool.testnet {
  background: repeating-linear-gradient(to right, #2d3348, #2d3348 0%, #1d486f 0%, #183550 100%);
}

.progress-mempool.signet {
  background: repeating-linear-gradient(to right, #2d3348, #2d3348 0%, #6f1d5d 0%, #471850 100%);
}

.progress-mempool.liquid {
  background: repeating-linear-gradient(to right, #2d3348, #2d3348 0%, #116761 0%, #183550 100%);
}

.progress-dark {
  background-color: #181b2d;
}

.progress-darklight {
  background-color: #24273e;
}

.progress-light {
  background-color: #2e324e;
}

.progress.progress-health {
  background: repeating-linear-gradient(to right, #2d3348, #2d3348 0%, #105fb0 0%, #1a9436 100%);
  justify-content: flex-end;
}

.progress-bar.progress-bar-health {
  background: #2d3348;
}

.mt-2-5, .my-2-5 {
  margin-top: 0.75rem !important;
}

.alert-mempool {
  color: #ffffff;
  background-color: #653b9c;
  border-color: #3a1c61;
  width: 100%;
  display: inline-flex;
  flex-direction: column;
  justify-content: space-between;
  @media (min-width: 676px){
    flex-direction: row;
  }
}

.flex {
	display: flex;
}

th {
  white-space: nowrap;
}

// ASM opcode colors

.constants { color: #ff8c00 }
.control { color: #87ceeb }
.stack { color: #ffa500 }
.splice { color: #46b5e2 }
.logic { color: #46b5e2 }
.arithmetic { color: #cae8d0 }
.crypto { color: #fa3d3d }
.locktime { color: #ff8c00 }
.reserved { color: #ff8c00 }

.shortable-address {
  font-family: monospace;
}

.full-container .card-header .formRadioGroup {
  margin-top: 6px;
  display: flex;
  flex-direction: column;
  @media (min-width: 991px) {
    position: relative;
    top: -100px;
  }
  @media (min-width: 830px) and (max-width: 991px) {
    position: relative;
    top: 0px;
  }
  @media (min-width: 830px) {
    flex-direction: row;
    float: right;
    margin-top: 0px;
  }
  .btn-sm {
    font-size: 9px;
    @media (min-width: 830px) {
      font-size: 14px;
    }
  }
}

.direction-ltr {
  direction: ltr;
}

.rtl-layout {
  text-align: start;

  .navbar-brand {
    margin-right: 0px;
    text-align: right;
  }

  .nav-pills {
    @extend .nav-pills;
    display: inline-block;
  }

  .description {
    direction: rtl;
  }

  .dropdown {
    margin-right: 1rem;
    margin-left: 0;
    @media (min-width: 576px) {
      margin-left: 1rem;
    }
    @media (min-width: 768px) {
      margin-left: 0;
    }
  }
  .dropdown-menu-right {
    left: 0px;
    right: auto;
  }
  .fa-circle-right {
    @extend .fa-circle-right;
    -webkit-transform: scaleX(-1);
    transform: scaleX(-1);
  }

  .btn.ml-2 {
    margin-right: 0.5rem !important;
  }

  .pool-name {
    @extend .pool-name;
    padding-right: 10px;
  }

  .endpoint-container {
    @extend .endpoint-container;
    .section-header {
      @extend .section-header;
      text-align: left;
    }
  }

  .table td {
    text-align: right;
    .fiat {
      @extend .fiat;
      margin-left: 0px !important;
      margin-right: 15px;
    }
  }

  .table th {
    text-align: right;
  }

  .title-block {
    text-align: right;
  }

  .mr-3 {
    @extend .ml-3;
    margin-right: 0 !important;
  }

  .mr-1 {
      @extend .ml-1;
  }

  .float-left {
    float: right !important;
  }

  .float-right {
    float: left !important;
  }

  .text-left {
    text-align: right !important;
  }

  .text-right {
    text-align: left !important;
  }

  .bitcoin-block {
    direction: rtl;
  }

  .next-previous-blocks {
    @extend .next-previous-blocks;
    direction: ltr;
  }

  .tx-link {
    @extend .tx-link;
    margin-left: 0px;
    margin-right: 10px;
  }

  .pagination-container {
    @extend .pagination-container;
    ul {
      @extend ul;
      padding-left: 0px;
      padding-right: 5px;
    }
  }

  .search-box-container {
    @extend .search-box-container;
    margin-right: 0 !important;
    margin-left: 0.5rem !important;
  }

  .code {
    @extend .code;
    text-align: left !important;
    direction: ltr;
    .subtitle {
      @extend .subtitle;
      direction: rtl;
      text-align: right !important;
    }
  }

  .chart {
    direction: ltr;
  }

  .formRadioGroup {
    @media (min-width: 830px) {
      float: left;
    }
  }

  .container-graph, .full-container, .toggle-holder {
    @extend .container-graph;
    .formRadioGroup {
      @extend .formRadioGroup;
      direction: ltr;
    }

    .card-header, h1, h2, h3 {
      direction: rtl;
    }
  }

  .fee-progress-bar {
    @extend .fee-progress-bar;
    &.priority {
      @media (767px < width < 992px), (width < 576px) {
        width: 100%;
      }
      width: 75%;
      border-radius: 10px 0px 0px 10px !important;
    }
  }

  .fees-wrapper-tooltip-chart {
    @extend .fees-wrapper-tooltip-chart;
    .title {
      direction: rtl;
    }
  }

  .btn-link {
    padding: 0.1rem 0.5rem 0.25rem 0 !important;
  }

  .shortable-address {
    direction: ltr;
    font-family: monospace;
  }

  .lastest-blocks-table {
    @extend .lastest-blocks-table;
    .table-cell-mined {
      @extend .table-cell-mined;
      text-align: right !important;
    }
  }

  .mempool-graph {
    @extend .mempool-graph;
    direction: ltr;
  }
  .title-block {
    .title {
      float: right;
    }
  }
  .container-buttons {
    float: left !important;
    width: auto !important;
  }
  .tx-link {
    margin-right: 0px;
    @media (min-width: 768px) {
      margin-right: 10px;
    }
  }

  .btn-audit {
    margin-left: .5em;
  }
}

.scriptmessage {
	overflow: hidden;
	display: inline-block;
	text-overflow: ellipsis;
	vertical-align: middle;
	max-width: 50px;
	width: auto;
  text-align: left;
	@media (min-width: 376px) {
		max-width: 90px;
	}
	@media (min-width: 476px) {
		max-width: 180px;
	}
	@media (min-width: 576px) {
		max-width: 260px;
	}
	@media (min-width: 768px) {
    max-width: 400px;
	}
	@media (min-width: 850px) {
    max-width: 522px;
	}
	@media (min-width: 992px) {
		max-width: 190px;
	}
	@media (min-width: 1200px) {
		max-width: 250px;
	}
}

.scriptmessage.longer {
	max-width: 230px;
	@media (min-width: 376px) {
		max-width: 290px;
	}
	@media (min-width: 476px) {
		max-width: 380px;
	}
	@media (min-width: 576px) {
		max-width: 470px;
	}
	@media (min-width: 768px) {
    max-width: 850px;
	}
	@media (min-width: 992px) {
		max-width: 410px;
	}
	@media (min-width: 1200px) {
		max-width: 480px;
	}
}

.tab-pane {
  .card {
    background-color: transparent;
    padding: 0;

    button {
      text-align: left;
      display: block;
      width: 100%;
      padding: 1rem 2rem;
      color: #fff;
      font-weight: bold;
      &:focus, &:hover, &:active {
        text-decoration: none;
        outline: none;
        box-shadow: none;
      }
    }

    .card-header {
      padding: 0;
    }

    .collapsed {
      background-color: #2d3348;
      color: #1bd8f4;
    }
  }

  .subtitle {
    font-weight: bold;
    margin-bottom: 3px;
    button {
      padding: 0px !important;
    }
  }
}


.pagination-container {
  display: inline-block;
  width: 100%;
  justify-content: space-between;
  background: #1d1f31;
  margin: 0;
  @media (min-width: 550px) {
    width: auto;
  }
  ul {
    justify-content: space-evenly !important;
    margin: 0;
    @media (min-width: 400px) {
      width: auto;
      padding-left: 5px;
    }
  }
}

.fee-estimation-wrapper {
  .tooltip.show {
    width: 220px;
  }
}



// Blinking block
@keyframes shadowyBackground {
  0% {
    box-shadow: -10px -15px 75px rgba(#eba814, 1);
  }
  50% {
    box-shadow: -10px -15px 75px rgba(#eba814, .3);
  }
  100% {
    box-shadow: -10px -15px 75px rgba(#eba814, 1);
  }
}

.blink-bg {
  color: #fff;
  background: repeating-linear-gradient(#9d7c05, #9d7c05 0.163525%, #d5a90a 100%) !important;
  animation: shadowyBackground 1s infinite;
  box-shadow: -10px -15px 75px rgba(#eba814, 1);
  transition: 100ms all ease-in;
}

.page-item {
  font-family: monospace;
}

#divider {
  background-image: url("data:image/svg+xml,%3csvg width='100%25' height='100%25' xmlns='http://www.w3.org/2000/svg'%3e%3crect width='104%25' height='100%25' fill='none' stroke='white' stroke-width='4' stroke-dasharray='10%2c17' stroke-dashoffset='18' stroke-linecap='square'/%3e%3c/svg%3e");
}

.visually-hidden {
  display: none;
}

app-master-page, app-liquid-master-page, app-bisq-master-page {
  display: flex;
  flex-direction: column;
  min-height: 100vh;
  padding-bottom: 60px;
  @media (min-width: 992px) {
    padding-bottom: 0px;
  }
}

app-global-footer {
  margin-top: auto;
}

.btn-xs {
  padding: 0.25rem 0.5rem;
  font-size: 0.875rem;
  line-height: 0.5;
  border-radius: 0.2rem;
}<|MERGE_RESOLUTION|>--- conflicted
+++ resolved
@@ -519,11 +519,7 @@
 .fees-wrapper-tooltip-chart-advanced,
 .tx-wrapper-tooltip-chart-advanced {
   background: rgba(#1d1f31, 0.98);
-<<<<<<< HEAD
-  width: 310px;
-=======
   width: 300px;
->>>>>>> 5d05dd70
 
   thead {
     th {
